--- conflicted
+++ resolved
@@ -170,8 +170,14 @@
 ```math
   \mathbf{p} = \begin{bmatrix} x & y & z \end{bmatrix}^T
 ```
+```math
+  \mathbf{p} = \begin{bmatrix} x & y & z \end{bmatrix}^T
+```
 - **Velocity Vector**:
 
+```math
+  \mathbf{v} = \begin{bmatrix} v_x & v_y & v_z \end{bmatrix}^T
+```
 ```math
   \mathbf{v} = \begin{bmatrix} v_x & v_y & v_z \end{bmatrix}^T
 ```
@@ -198,11 +204,7 @@
 With this parameterization, it is possible to link the angular rates to the angular velocity (in the world frame) via the relation:
 
 ```math
-<<<<<<< HEAD
 \boldsymbol{\omega} = \mathrm{\mathbf{D}} (\varphi,\theta) \dot{\boldsymbol{\rho}} =\begin{bmatrix}
-=======
-\boldsymbol{\omega} = \mathrm{\mathbf{D}} (\varphi,\theta) \dot{\boldsymbol{\rho}} = \begin{bmatrix}
->>>>>>> aabeed57
 1 & 0 & \sin\theta \\
 0 & \cos\varphi & -\sin\varphi\cos\theta \\
 0 & \sin\varphi & \cos\varphi \cos\theta
@@ -218,6 +220,7 @@
 0 & \dot{\varphi}\cos\varphi & -\dot{\varphi}\sin\varphi\cos\theta - \dot{\theta}\cos\varphi\sin\theta
 \end{bmatrix}
 ```
+```
 
 Finally, the dynamic of the model writes as:
 
@@ -254,6 +257,9 @@
 ```math
 \dot{\boldsymbol{\omega}}_c = \dot{\boldsymbol{\omega}}^\star + k_\omega \left( \boldsymbol{\omega}^\star - \boldsymbol{\omega} \right)
 ```
+```math
+\dot{\boldsymbol{\omega}}_c = \dot{\boldsymbol{\omega}}^\star + k_\omega \left( \boldsymbol{\omega}^\star - \boldsymbol{\omega} \right)
+```
 
 And the torque is then computed via the dynamic model of the drone.
 
@@ -264,6 +270,9 @@
 ```math
 \ddot{\boldsymbol{\rho}}_c = \ddot{\boldsymbol{\rho}}^\star + k_{d,\rho} \left( \dot{\boldsymbol{\rho}}^\star - \dot{\boldsymbol{\rho}} \right) + k_{p,\rho} \left( \boldsymbol{\rho}^\star - \boldsymbol{\rho} \right)
 ```
+```math
+\ddot{\boldsymbol{\rho}}_c = \ddot{\boldsymbol{\rho}}^\star + k_{d,\rho} \left( \dot{\boldsymbol{\rho}}^\star - \dot{\boldsymbol{\rho}} \right) + k_{p,\rho} \left( \boldsymbol{\rho}^\star - \boldsymbol{\rho} \right)
+```
 
 The corresponding angular acceleration is then computed, and finally the torque is obtained via the dynamic model.
 
@@ -274,6 +283,9 @@
 ```math
 \dot{\mathrm{\mathbf{v}}}_c = \dot{\mathrm{\mathbf{v}}}^\star + k_{d} \left( \mathrm{\mathbf{v}}^\star - \mathrm{\mathbf{v}} \right) + k_{p} \left( \mathrm{\mathbf{p}}^\star - \mathrm{\mathbf{p}} \right)
 ```
+```math
+\dot{\mathrm{\mathbf{v}}}_c = \dot{\mathrm{\mathbf{v}}}^\star + k_{d} \left( \mathrm{\mathbf{v}}^\star - \mathrm{\mathbf{v}} \right) + k_{p} \left( \mathrm{\mathbf{p}}^\star - \mathrm{\mathbf{p}} \right)
+```
 
 which could be achieved if the force vector
 
@@ -281,6 +293,7 @@
 
 was applied to the drone. By comparison with the drone dynamic model, such force can be produced if
 
+```math
 ```math
 \mathbf{f}_c = \begin{bmatrix}
 \sin\theta \\
@@ -318,6 +331,7 @@
 git clone https://github.com/dringakn/uav_gazebo.git
 cd ~/catkin_ws
 rosdep install --from-paths src --ignore-src -r -y
+catkin build
 catkin build
 ```
 
@@ -390,6 +404,7 @@
 cd ~/catkin_ws
 rosdep install --from-paths src --ignore-src -r -y
 catkin build
+catkin build
 ```
 
 ### 3. Joystick Mapping
